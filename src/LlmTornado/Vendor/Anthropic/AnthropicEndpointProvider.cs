--- conflicted
+++ resolved
@@ -674,27 +674,9 @@
         }
         else
         {     
-<<<<<<< HEAD
-            List<string> defaultBetaHeaders = ["interleaved-thinking-2025-05-14", "files-api-2025-04-14", "code-execution-2025-08-25", "search-results-2025-06-09"];
-            var MessageObject = JsonConvert.DeserializeObject<JObject>(data?.ToString() ?? "");
-            if (MessageObject != null)
-            {
-                if (MessageObject["mcp_servers"] != null)
-                {
-                    defaultBetaHeaders.Add("mcp-client-2025-04-04");
-                }
-
-                if (MessageObject["container"] != null)
-                {
-                    defaultBetaHeaders.Add("skills-2025-10-02");
-                }
-            }
-            req.Headers.Add("anthropic-beta", defaultBetaHeaders);
-=======
             req.Headers.Add("anthropic-beta", AccumulateHeaders([
                 "interleaved-thinking-2025-05-14", "files-api-2025-04-14", "code-execution-2025-08-25", "search-results-2025-06-09"
             ], sourceObject));
->>>>>>> 72d94545
         }
 
         return req;
