﻿<Project Sdk="Microsoft.NET.Sdk">

    <PropertyGroup>
        <OutputType>Exe</OutputType>
        <TargetFramework>net8.0</TargetFramework>
        <ImplicitUsings>enable</ImplicitUsings>
        <Nullable>enable</Nullable>
        <LangVersion>preview</LangVersion>
        <NoWarn>$(NoWarn);MEAI001</NoWarn>
    </PropertyGroup>

    <ItemGroup>
        <ProjectReference Include="..\LlmTornado.A2A\LlmTornado.A2A.csproj" />
        <ProjectReference Include="..\LlmTornado.Agents.Samples\LlmTornado.Agents.Samples.csproj" />
        <ProjectReference Include="..\LlmTornado.Contrib\LlmTornado.Contrib.csproj" />
        <ProjectReference Include="..\LlmTornado.Mcp\LlmTornado.Mcp.csproj" />
        <ProjectReference Include="..\LlmTornado.Microsoft.Extensions.AI\LlmTornado.Microsoft.Extensions.AI.csproj" />
        <ProjectReference Include="..\LlmTornado.Toolkit\LlmTornado.Toolkit.csproj" />
        <ProjectReference Include="..\LlmTornado.Agents\LlmTornado.Agents.csproj" />
        <ProjectReference Include="..\LlmTornado.VectorDatabases.ChromaDB\LlmTornado.VectorDatabases.ChromaDB.csproj" />
<<<<<<< HEAD
        <ProjectReference Include="..\LlmTornado.VectorDatabases.Qdrant\LlmTornado.VectorDatabases.Qdrant.csproj" />
=======
        <ProjectReference Include="..\LlmTornado.VectorDatabases.Faiss\LlmTornado.VectorDatabases.Faiss.csproj" />
>>>>>>> 25db60fd
        <ProjectReference Include="..\LlmTornado\LlmTornado.csproj" />
    </ItemGroup>

    <ItemGroup>
        <None Update="Static\**" CopyToOutputDirectory="PreserveNewest" />
        <None Update="Static\Files\sample.pdf">
            <CopyToOutputDirectory>PreserveNewest</CopyToOutputDirectory>
        </None>
    </ItemGroup>

    <ItemGroup>
      <PackageReference Include="Flurl.Http" Version="4.0.2" />
      <PackageReference Include="LibVLCSharp" Version="3.9.4" />
      <PackageReference Include="PuppeteerSharp" Version="20.2.4" />
      <PackageReference Include="VideoLAN.LibVLC.Windows" Version="3.0.21" />
    </ItemGroup>
</Project><|MERGE_RESOLUTION|>--- conflicted
+++ resolved
@@ -18,11 +18,8 @@
         <ProjectReference Include="..\LlmTornado.Toolkit\LlmTornado.Toolkit.csproj" />
         <ProjectReference Include="..\LlmTornado.Agents\LlmTornado.Agents.csproj" />
         <ProjectReference Include="..\LlmTornado.VectorDatabases.ChromaDB\LlmTornado.VectorDatabases.ChromaDB.csproj" />
-<<<<<<< HEAD
+        <ProjectReference Include="..\LlmTornado.VectorDatabases.Faiss\LlmTornado.VectorDatabases.Faiss.csproj" />
         <ProjectReference Include="..\LlmTornado.VectorDatabases.Qdrant\LlmTornado.VectorDatabases.Qdrant.csproj" />
-=======
-        <ProjectReference Include="..\LlmTornado.VectorDatabases.Faiss\LlmTornado.VectorDatabases.Faiss.csproj" />
->>>>>>> 25db60fd
         <ProjectReference Include="..\LlmTornado\LlmTornado.csproj" />
     </ItemGroup>
 
