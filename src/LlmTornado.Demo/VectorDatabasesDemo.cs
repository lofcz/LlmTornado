--- conflicted
+++ resolved
@@ -118,7 +118,6 @@
     }
 
     [TornadoTest]
-<<<<<<< HEAD
     [Flaky]
     public static async Task BasicUsageExampleQdrant()
     {
@@ -235,114 +234,9 @@
         );
         await qdrantDb.UpsertDocumentsAsync(new[] { upsertDoc });
         Console.WriteLine("Document upserted");
-
-        // Delete a document
-        await qdrantDb.DeleteDocumentsAsync(new[] { id3 });
-        Console.WriteLine($"Deleted {id3}");
-
-        // Clean up - delete the collection
-        await qdrantDb.DeleteCollectionAsync("documents");
-        Console.WriteLine("Collection deleted");
-    }
-    [TornadoTest]
-    [Flaky]
-    public static async Task AdvancedFilteringExampleQdrant()
-    {
-        var qdrantDb = new QdrantVectorDatabase(
-            host: "localhost",
-            port: 6334,
-            vectorDimension: 1536
-        );
-
-        await qdrantDb.InitializeCollectionAsync("products");
-
-        // Complex metadata filtering examples
-        var queryEmbedding = GenerateRandomEmbedding(1536);
-
-        // Equal filter
-        var results1 = await qdrantDb.QueryByEmbeddingAsync(
-            embedding: queryEmbedding,
-            where: TornadoWhereOperator.Equal("category", "electronics"),
-            topK: 5,
-            includeScore: true
-        );
-
-        // Greater than filter
-        var results2 = await qdrantDb.QueryByEmbeddingAsync(
-            embedding: queryEmbedding,
-            where: TornadoWhereOperator.GreaterThan("price", 100),
-            topK: 5,
-            includeScore: true
-        );
-
-        // In array filter
-        var results3 = await qdrantDb.QueryByEmbeddingAsync(
-            embedding: queryEmbedding,
-            where: TornadoWhereOperator.In("brand", "Apple", "Samsung", "Sony"),
-            topK: 5,
-            includeScore: true
-        );
-
-        // Combined filters with AND
-        var results4 = await qdrantDb.QueryByEmbeddingAsync(
-            embedding: queryEmbedding,
-            where: TornadoWhereOperator.Equal("category", "electronics")
-                 & TornadoWhereOperator.GreaterThan("price", 100),
-            topK: 5,
-            includeScore: true
-        );
-
-        // Combined filters with OR
-        var results5 = await qdrantDb.QueryByEmbeddingAsync(
-            embedding: queryEmbedding,
-            where: TornadoWhereOperator.Equal("category", "electronics")
-                 | TornadoWhereOperator.Equal("category", "computers"),
-            topK: 5,
-            includeScore: true
-        );
-
-        await qdrantDb.DeleteCollectionAsync("products");
-    }
-
-    [TornadoTest]
-    [Flaky]
-    public static async Task SyncMethodsExample()
-    {
-        // The library also provides synchronous versions of all async methods
-        var qdrantDb = new QdrantVectorDatabase(
-            host: "localhost",
-            port: 6334,
-            vectorDimension: 1536
-        );
-
-        await qdrantDb.InitializeCollectionAsync("sync_example");
-
-        var documents = new[]
-        {
-            new VectorDocument(
-                id: "sync1",
-                content: "Synchronous example document",
-                embedding: GenerateRandomEmbedding(1536)
-            )
-        };
-
-        // Synchronous add
-        qdrantDb.AddDocuments(documents);
-
-        // Synchronous query
-        var results = qdrantDb.QueryByEmbedding(
-            GenerateRandomEmbedding(1536),
-            topK: 5
-        );
-
-        // Synchronous get
-        var docs = qdrantDb.GetDocuments(new[] { "sync1" });
-
-        // Synchronous delete
-        qdrantDb.DeleteDocuments(new[] { "sync1" });
-
-        await qdrantDb.DeleteCollectionAsync("sync_example");
-=======
+    }
+
+    [TornadoTest]
     public static async Task TestInMemoryVectorDB()
     {
         // Initialize the FAISS vector database
@@ -462,7 +356,6 @@
         await faissDb.DeleteCollectionAsync("example_collection");
 
         Console.WriteLine("Example completed successfully!");
->>>>>>> 25db60fd
     }
 
     private static float[] GenerateRandomEmbedding(int dimension)
@@ -471,9 +364,6 @@
         var embedding = new float[dimension];
         for (int i = 0; i < dimension; i++)
         {
-<<<<<<< HEAD
-            embedding[i] = (float)random.NextDouble();
-=======
             embedding[i] = (float)(random.NextDouble() * 2 - 1); // Random values between -1 and 1
         }
         // Normalize the embedding
@@ -481,7 +371,6 @@
         for (int i = 0; i < dimension; i++)
         {
             embedding[i] /= (float)magnitude;
->>>>>>> 25db60fd
         }
         return embedding;
     }
